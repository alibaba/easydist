--- conflicted
+++ resolved
@@ -130,16 +130,8 @@
 
         sharding_strategy = get_torch_sharding_strategy(fx_module, opt_strategy)
 
-<<<<<<< HEAD
-    #g = passes.graph_drawer.FxGraphDrawer(sharded_fx_module, 'lol')
-    #with open("trial.svg", "wb") as f:
-    #    f.write(g.get_dot_graph().create_svg())
-
-    sharding_strategies = get_torch_sharding_strategy(fx_module, opt_strategy)
-=======
         if mdconfig.log_level <= logging.DEBUG:
             rich.print(sharding_strategy)
->>>>>>> 7374feb3
 
         args_strategy = meta_graph.get_input_strategy(opt_strategy)
         args_strategy = [[to_torch_spmd(i) for i in var_strategy]
