# Copyright (c) 2023, Alibaba Group;
# Licensed under the Apache License, Version 2.0 (the "License");
# you may not use this file except in compliance with the License.
# You may obtain a copy of the License at
#
#    http://www.apache.org/licenses/LICENSE-2.0
#
# Unless required by applicable law or agreed to in writing, software
# distributed under the License is distributed on an "AS IS" BASIS,
# WITHOUT WARRANTIES OR CONDITIONS OF ANY KIND, either express or implied.
# See the License for the specific language governing permissions and
# limitations under the License.
# ==============================================================================

import os
import pickle
import logging

import easydist.config as mdconfig


logger = logging.getLogger(__name__)


class PerfDB:

    def __init__(self) -> None:
        self.db = dict()
<<<<<<< HEAD
        if os.path.exists(DEFAULT_DB_PATH):
            self.db = pickle.load(open(DEFAULT_DB_PATH, 'rb'))
            logger.info(f"Load Perf DB from {DEFAULT_DB_PATH}")
=======
        if os.path.exists(mdconfig.prof_db_path):
            self.db = pickle.load(open(mdconfig.prof_db_path, 'rb'))
            _logger.info(f"Load Perf DB from {mdconfig.prof_db_path}")
>>>>>>> ec0625a2

    def get_op_perf(self, key_l1, key_l2):
        if key_l1 in self.db:
            return self.db[key_l1].get(key_l2, None)
        return None

    def record_op_perf(self, key_l1, key_l2, value):
        if key_l1 not in self.db:
            self.db[key_l1] = dict()    
        self.db[key_l1][key_l2] = value

    def persistent(self):
<<<<<<< HEAD
        logger.info(f"Persistent Perf DB to {DEFAULT_DB_PATH}")
=======
        _logger.info(f"Persistent Perf DB to {mdconfig.prof_db_path}")
>>>>>>> ec0625a2

        if not os.path.exists(mdconfig.easydist_dir):
            os.makedirs(mdconfig.easydist_dir, exist_ok=True)

        pickle.dump(self.db, open(mdconfig.prof_db_path, 'wb'))<|MERGE_RESOLUTION|>--- conflicted
+++ resolved
@@ -26,15 +26,9 @@
 
     def __init__(self) -> None:
         self.db = dict()
-<<<<<<< HEAD
-        if os.path.exists(DEFAULT_DB_PATH):
-            self.db = pickle.load(open(DEFAULT_DB_PATH, 'rb'))
-            logger.info(f"Load Perf DB from {DEFAULT_DB_PATH}")
-=======
         if os.path.exists(mdconfig.prof_db_path):
             self.db = pickle.load(open(mdconfig.prof_db_path, 'rb'))
             _logger.info(f"Load Perf DB from {mdconfig.prof_db_path}")
->>>>>>> ec0625a2
 
     def get_op_perf(self, key_l1, key_l2):
         if key_l1 in self.db:
@@ -47,11 +41,7 @@
         self.db[key_l1][key_l2] = value
 
     def persistent(self):
-<<<<<<< HEAD
-        logger.info(f"Persistent Perf DB to {DEFAULT_DB_PATH}")
-=======
         _logger.info(f"Persistent Perf DB to {mdconfig.prof_db_path}")
->>>>>>> ec0625a2
 
         if not os.path.exists(mdconfig.easydist_dir):
             os.makedirs(mdconfig.easydist_dir, exist_ok=True)
