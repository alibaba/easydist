--- conflicted
+++ resolved
@@ -327,7 +327,6 @@
     #     'layers.16',
     #     'layers.24',
     # }, factory_gen_rand_input_ids(LlamaConfig().vocab_size),
-<<<<<<< HEAD
     #           train_step_gpt)  # OOM
 
     # from transformers.modeling_outputs import BaseModelOutputWithPastAndCrossAttentions
@@ -350,16 +349,5 @@
     #     'encoder',
     #     'decoder.block.2',
     # }, factory_gen_rand_input_ids(32128), train_step_t5)
-=======
-    #           train_step_gpt)  # overflow? OOM on my machine
-
-    # test_main(
-    #     T5ForConditionalGeneration.from_pretrained("t5-small"), {
-    #         'encoder.block.2',
-    #         'encoder',
-    #         'decoder.block.2',
-    #     }, factory_gen_rand_input_ids(32128),
-    #     train_step_t5)  # module not outputting tensors or list/tuple of tensors but python class
->>>>>>> 43fe380a
 
     print("All tests passed!")